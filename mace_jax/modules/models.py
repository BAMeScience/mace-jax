import functools
import math
from typing import Callable, Optional, Union

import e3nn_jax as e3nn
import haiku as hk
import jax
import jax.numpy as jnp

from ..tools import safe_norm
from .blocks import (
    EquivariantProductBasisBlock,
    InteractionBlock,
    LinearNodeEmbeddingBlock,
    LinearReadoutBlock,
    NonLinearReadoutBlock,
    RadialEmbeddingBlock,
)

try:
    from profile_nn_jax import profile
except ImportError:

    def profile(_, x, __=None):
        return x


class MACE(hk.Module):
    def __init__(
        self,
        *,
        output_irreps: e3nn.Irreps,  # Irreps of the output, default 1x0e
        r_max: float,
        num_interactions: int,  # Number of interactions (layers), default 2
        hidden_irreps: e3nn.Irreps,  # 256x0e or 128x0e + 128x1o
        readout_mlp_irreps: e3nn.Irreps,  # Hidden irreps of the MLP in last readout, default 16x0e
        avg_num_neighbors: float,
        num_species: int,
        num_features: int = None,  # Number of features per node, default gcd of hidden_irreps multiplicities
        avg_r_min: float = None,
        radial_basis: Callable[[jnp.ndarray], jnp.ndarray],
        radial_envelope: Callable[[jnp.ndarray], jnp.ndarray],
        # Number of zero derivatives at small and large distances, default 4 and 2
        # If both are None, it uses a smooth C^inf envelope function
        max_ell: int = 3,  # Max spherical harmonic degree, default 3
        epsilon: Optional[float] = None,
        correlation: int = 3,  # Correlation order at each layer (~ node_features^correlation), default 3
        gate: Callable = jax.nn.silu,  # activation function
        soft_normalization: Optional[float] = None,
        symmetric_tensor_product_basis: bool = True,
        off_diagonal: bool = False,
        interaction_irreps: Union[str, e3nn.Irreps] = "o3_restricted",  # or o3_full
        node_embedding: hk.Module = LinearNodeEmbeddingBlock,
        skip_connection_first_layer: bool = False,
    ):
        super().__init__()

        output_irreps = e3nn.Irreps(output_irreps)
        hidden_irreps = e3nn.Irreps(hidden_irreps)
        readout_mlp_irreps = e3nn.Irreps(readout_mlp_irreps)

        if num_features is None:
            self.num_features = functools.reduce(
                math.gcd, (mul for mul, _ in hidden_irreps)
            )
            self.hidden_irreps = e3nn.Irreps(
                [(mul // self.num_features, ir) for mul, ir in hidden_irreps]
            )
        else:
            self.num_features = num_features
            self.hidden_irreps = hidden_irreps

        if interaction_irreps == "o3_restricted":
            self.interaction_irreps = e3nn.Irreps.spherical_harmonics(max_ell)
        elif interaction_irreps == "o3_full":
            self.interaction_irreps = e3nn.Irreps(e3nn.Irrep.iterator(max_ell))
        else:
            self.interaction_irreps = e3nn.Irreps(interaction_irreps)

        self.r_max = r_max
        self.correlation = correlation
        self.avg_num_neighbors = avg_num_neighbors
        self.epsilon = epsilon
        self.readout_mlp_irreps = readout_mlp_irreps
        self.activation = gate
        self.num_interactions = num_interactions
        self.output_irreps = output_irreps
        self.num_species = num_species
        self.symmetric_tensor_product_basis = symmetric_tensor_product_basis
        self.off_diagonal = off_diagonal
        self.max_ell = max_ell
<<<<<<< HEAD
        self.soft_normalization = soft_normalization
=======
        self.skip_connection_first_layer = skip_connection_first_layer
>>>>>>> 605c645b

        # Embeddings
        self.node_embedding = node_embedding(
            self.num_species, self.num_features * self.hidden_irreps
        )
        self.radial_embedding = RadialEmbeddingBlock(
            r_max=r_max,
            avg_r_min=avg_r_min,
            basis_functions=radial_basis,
            envelope_function=radial_envelope,
        )

    def __call__(
        self,
        vectors: e3nn.IrrepsArray,  # [n_edges, 3]
        node_specie: jnp.ndarray,  # [n_nodes] int between 0 and num_species-1
        senders: jnp.ndarray,  # [n_edges]
        receivers: jnp.ndarray,  # [n_edges]
        node_mask: Optional[jnp.ndarray] = None,  # [n_nodes] only used for profiling
    ) -> e3nn.IrrepsArray:
        assert vectors.ndim == 2 and vectors.shape[1] == 3
        assert node_specie.ndim == 1
        assert senders.ndim == 1 and receivers.ndim == 1
        assert vectors.shape[0] == senders.shape[0] == receivers.shape[0]

        if node_mask is None:
            node_mask = jnp.ones(node_specie.shape[0], dtype=jnp.bool_)

        # Embeddings
        node_feats = self.node_embedding(node_specie).astype(
            vectors.dtype
        )  # [n_nodes, feature * irreps]
        node_feats = profile("embedding: node_feats", node_feats, node_mask[:, None])

        if not (hasattr(vectors, "irreps") and hasattr(vectors, "array")):
            vectors = e3nn.IrrepsArray("1o", vectors)

        radial_embedding = self.radial_embedding(safe_norm(vectors.array, axis=-1))

        # Interactions
        outputs = []
        for i in range(self.num_interactions):
            first = i == 0
            last = i == self.num_interactions - 1

            hidden_irreps = (
                self.hidden_irreps
                if not last
                else self.hidden_irreps.filter(self.output_irreps)
            )

            node_outputs, node_feats = MACELayer(
                first=first,
                last=last,
                num_features=self.num_features,
                interaction_irreps=self.interaction_irreps,
                hidden_irreps=hidden_irreps,
                max_ell=self.max_ell,
                avg_num_neighbors=self.avg_num_neighbors,
                activation=self.activation,
                num_species=self.num_species,
                epsilon=self.epsilon,
                correlation=self.correlation,
                output_irreps=self.output_irreps,
                readout_mlp_irreps=self.readout_mlp_irreps,
                symmetric_tensor_product_basis=self.symmetric_tensor_product_basis,
                off_diagonal=self.off_diagonal,
<<<<<<< HEAD
                soft_normalization=self.soft_normalization,
=======
                skip_connection_first_layer=self.skip_connection_first_layer,
>>>>>>> 605c645b
                name=f"layer_{i}",
            )(
                vectors,
                node_feats,
                node_specie,
                radial_embedding,
                senders,
                receivers,
                node_mask,
            )
            outputs += [node_outputs]  # list of [n_nodes, output_irreps]

        return e3nn.stack(outputs, axis=1)  # [n_nodes, num_interactions, output_irreps]


class MACELayer(hk.Module):
    def __init__(
        self,
        *,
        first: bool,
        last: bool,
        num_features: int,
        interaction_irreps: e3nn.Irreps,
        hidden_irreps: e3nn.Irreps,
        activation: Callable,
        num_species: int,
        epsilon: Optional[float],
        name: Optional[str],
        # InteractionBlock:
        max_ell: int,
        avg_num_neighbors: float,
        # EquivariantProductBasisBlock:
        correlation: int,
        symmetric_tensor_product_basis: bool,
        off_diagonal: bool,
        soft_normalization: Optional[float],
        # ReadoutBlock:
        output_irreps: e3nn.Irreps,
        readout_mlp_irreps: e3nn.Irreps,
        skip_connection_first_layer: bool = False,
    ) -> None:
        super().__init__(name=name)

        self.first = first
        self.last = last
        self.num_features = num_features
        self.interaction_irreps = interaction_irreps
        self.hidden_irreps = hidden_irreps
        self.max_ell = max_ell
        self.avg_num_neighbors = avg_num_neighbors
        self.activation = activation
        self.num_species = num_species
        self.epsilon = epsilon
        self.correlation = correlation
        self.output_irreps = output_irreps
        self.readout_mlp_irreps = readout_mlp_irreps
        self.symmetric_tensor_product_basis = symmetric_tensor_product_basis
        self.off_diagonal = off_diagonal
<<<<<<< HEAD
        self.soft_normalization = soft_normalization
=======
        self.skip_connection_first_layer = skip_connection_first_layer
>>>>>>> 605c645b

    def __call__(
        self,
        vectors: e3nn.IrrepsArray,  # [n_edges, 3]
        node_feats: e3nn.IrrepsArray,  # [n_nodes, irreps]
        node_specie: jnp.ndarray,  # [n_nodes] int between 0 and num_species-1
        radial_embedding: jnp.ndarray,  # [n_edges, radial_embedding_dim]
        senders: jnp.ndarray,  # [n_edges]
        receivers: jnp.ndarray,  # [n_edges]
        node_mask: Optional[jnp.ndarray] = None,  # [n_nodes] only used for profiling
    ):
        if node_mask is None:
            node_mask = jnp.ones(node_specie.shape[0], dtype=jnp.bool_)

        node_feats = profile(f"{self.name}: input", node_feats, node_mask[:, None])

        sc = None
        if not self.first or self.skip_connection_first_layer:
            sc = e3nn.haiku.Linear(
                self.num_features * self.hidden_irreps,
                num_indexed_weights=self.num_species,
                name="skip_tp",
            )(
                node_specie, node_feats
            )  # [n_nodes, feature * hidden_irreps]
            sc = profile(f"{self.name}: self-connexion", sc, node_mask[:, None])

        node_feats = InteractionBlock(
            target_irreps=self.num_features * self.interaction_irreps,
            avg_num_neighbors=self.avg_num_neighbors,
            max_ell=self.max_ell,
            activation=self.activation,
        )(
            vectors=vectors,
            node_feats=node_feats,
            radial_embedding=radial_embedding,
            receivers=receivers,
            senders=senders,
        )

        if self.epsilon is not None:
            node_feats *= self.epsilon
        else:
            node_feats /= jnp.sqrt(self.avg_num_neighbors)

        node_feats = profile(
            f"{self.name}: interaction", node_feats, node_mask[:, None]
        )

        if self.first:
            # Selector TensorProduct
            node_feats = e3nn.haiku.Linear(
                self.num_features * self.interaction_irreps,
                num_indexed_weights=self.num_species,
                name="skip_tp_first",
            )(node_specie, node_feats)
            node_feats = profile(
                f"{self.name}: skip_tp_first", node_feats, node_mask[:, None]
            )

        node_feats = EquivariantProductBasisBlock(
            target_irreps=self.num_features * self.hidden_irreps,
            correlation=self.correlation,
            num_species=self.num_species,
            symmetric_tensor_product_basis=self.symmetric_tensor_product_basis,
            off_diagonal=self.off_diagonal,
        )(node_feats=node_feats, node_specie=node_specie)

        node_feats = profile(
            f"{self.name}: tensor power", node_feats, node_mask[:, None]
        )

        if self.soft_normalization is not None:

            def phi(n):
                n = n / self.soft_normalization
                return 1.0 / (1.0 + n * e3nn.sus(n))

            node_feats = e3nn.norm_activation(
                node_feats, [phi] * len(node_feats.irreps)
            )

            node_feats = profile(
                f"{self.name}: soft normalization", node_feats, node_mask[:, None]
            )

        if sc is not None:
            node_feats = node_feats + sc  # [n_nodes, feature * hidden_irreps]

        if not self.last:
            node_outputs = LinearReadoutBlock(self.output_irreps)(
                node_feats
            )  # [n_nodes, output_irreps]
        else:  # Non linear readout for last layer
            node_outputs = NonLinearReadoutBlock(
                self.readout_mlp_irreps,
                self.output_irreps,
                activation=self.activation,
            )(
                node_feats
            )  # [n_nodes, output_irreps]

        node_outputs = profile(f"{self.name}: output", node_outputs, node_mask[:, None])
        return node_outputs, node_feats<|MERGE_RESOLUTION|>--- conflicted
+++ resolved
@@ -89,11 +89,8 @@
         self.symmetric_tensor_product_basis = symmetric_tensor_product_basis
         self.off_diagonal = off_diagonal
         self.max_ell = max_ell
-<<<<<<< HEAD
         self.soft_normalization = soft_normalization
-=======
         self.skip_connection_first_layer = skip_connection_first_layer
->>>>>>> 605c645b
 
         # Embeddings
         self.node_embedding = node_embedding(
@@ -161,11 +158,8 @@
                 readout_mlp_irreps=self.readout_mlp_irreps,
                 symmetric_tensor_product_basis=self.symmetric_tensor_product_basis,
                 off_diagonal=self.off_diagonal,
-<<<<<<< HEAD
                 soft_normalization=self.soft_normalization,
-=======
                 skip_connection_first_layer=self.skip_connection_first_layer,
->>>>>>> 605c645b
                 name=f"layer_{i}",
             )(
                 vectors,
@@ -224,11 +218,8 @@
         self.readout_mlp_irreps = readout_mlp_irreps
         self.symmetric_tensor_product_basis = symmetric_tensor_product_basis
         self.off_diagonal = off_diagonal
-<<<<<<< HEAD
         self.soft_normalization = soft_normalization
-=======
         self.skip_connection_first_layer = skip_connection_first_layer
->>>>>>> 605c645b
 
     def __call__(
         self,
